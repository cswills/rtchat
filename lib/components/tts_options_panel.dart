import 'package:flutter/material.dart';
import 'package:provider/provider.dart';
import 'package:rtchat/models/tts.dart';

class TtsOptionsWidget extends StatelessWidget {
  const TtsOptionsWidget({Key? key}) : super(key: key);

  @override
  Widget build(BuildContext context) {
    return Consumer<TtsModel>(builder: (context, model, child) {
      return Column(
        children: [
          Padding(
            padding: const EdgeInsets.all(16),
            child: Column(
              crossAxisAlignment: CrossAxisAlignment.start,
              children: [
                Text("Text to Speech Rate",
                    style: TextStyle(
                      color: Theme.of(context).accentColor,
                      fontWeight: FontWeight.bold,
                    )),
                Slider.adaptive(
                  value: model.speed,
                  min: 0.0,
                  max: 1.0,
                  label: "speed: ${model.speed}",
                  onChanged: (value) {
                    model.speed = value;
                  },
                ),
                Text("Text to Speech Pitch",
                    style: TextStyle(
                      color: Theme.of(context).accentColor,
                      fontWeight: FontWeight.bold,
                    )),
                Slider.adaptive(
                  value: model.pitch,
                  min: 0.1,
                  max: 2,
                  label: "${model.pitch}",
                  onChanged: (value) {
                    model.pitch = value;
                  },
                ),
                Center(
                  child: ElevatedButton(
                    child: const Text("Play sample message"),
                    onPressed: () {
<<<<<<< HEAD
                      model.force(const TtsMessage(
                        author: 'muxfd',
                        coalescingHeader: "muxfd said",
                        message: 'have you followed muxfd on twitch?',
                        messageId: "test",
                      ));
=======
                      model.speak(
                          const TtsMessage(
                              author: 'muxfd',
                              coalescingHeader: "muxfd said",
                              message: 'have you followed muxfd on twitch?',
                              messageId: "test",
                              hasEmote: false,
                              emotes: null),
                          force: true);
>>>>>>> 09eb0ab6
                    },
                  ),
                )
              ],
            ),
          ),
          SwitchListTile.adaptive(
            title: const Text('Mute text to speech for bots'),
            value: model.isBotMuted,
            onChanged: (value) {
              model.isBotMuted = value;
            },
          ),
          SwitchListTile.adaptive(
            title: const Text('Mute all emotes in text to speech'),
            value: model.isEmoteMuted,
            onChanged: (value) {
              model.isEmoteMuted = value;
            },
          ),
        ],
      );
    });
  }
}<|MERGE_RESOLUTION|>--- conflicted
+++ resolved
@@ -47,24 +47,13 @@
                   child: ElevatedButton(
                     child: const Text("Play sample message"),
                     onPressed: () {
-<<<<<<< HEAD
                       model.force(const TtsMessage(
                         author: 'muxfd',
                         coalescingHeader: "muxfd said",
                         message: 'have you followed muxfd on twitch?',
                         messageId: "test",
+                        hasEmote: false,
                       ));
-=======
-                      model.speak(
-                          const TtsMessage(
-                              author: 'muxfd',
-                              coalescingHeader: "muxfd said",
-                              message: 'have you followed muxfd on twitch?',
-                              messageId: "test",
-                              hasEmote: false,
-                              emotes: null),
-                          force: true);
->>>>>>> 09eb0ab6
                     },
                   ),
                 )
